--- conflicted
+++ resolved
@@ -2,11 +2,7 @@
 import { app, ipcMain, BrowserWindow, nativeImage } from "electron";
 import { createConnection, Connection } from "typeorm";
 import * as ngrok from "ngrok";
-<<<<<<< HEAD
-import * as permissions from "node-mac-permissions";
 import * as Jimp from "jimp";
-=======
->>>>>>> ca117df3
 
 // Configuration/Filesytem Imports
 import { Config } from "@server/entity/Config";
