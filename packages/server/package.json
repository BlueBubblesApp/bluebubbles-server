{
    "name": "@bluebubbles/server",
    "version": "1.0.0",
    "main": "./dist/main.js",
    "license": "Apache-2.0",
    "scripts": {
        "build": "export NODE_ENV=production && webpack --config ./scripts/webpack.main.prod.config.js",
        "start": "export NODE_ENV=development && webpack --config ./scripts/webpack.main.config.js && electron ./dist/main.js",
        "lint": "eslint --ext=jsx,js,tsx,ts src",
        "dist": "npm run build && electron-builder build --mac --publish never",
        "postinstall": "electron-builder install-app-deps"
    },
    "husky": {
        "hooks": {
            "pre-commit": "lint-staged"
        }
    },
    "lint-staged": {
        "{src,test,mocks}/**/*.{json,css,scss,md}": [
            "prettier --config ./.prettierrc --ignore-path ./.prettierignore --write"
        ],
        "{src,test,mocks}/**/*.{js,ts,tsx}": [
            "prettier --config ./.prettierrc --ignore-path ./.prettierignore --write",
            "eslint --ext=jsx,js,ts,tsx --fix src"
        ]
    },
    "build": {
        "productName": "BlueBubbles",
        "appId": "com.BlueBubbles.BlueBubbles-Server",
        "directories": {
            "output": "release",
            "buildResources": "appResources"
        },
        "files": [
            "dist/",
            "node_modules/",
            "appResources/",
            "package.json"
        ],
        "asar": true,
        "asarUnpack": [
            "**/node_modules/ngrok/bin/**"
        ],
        "extraResources": [
            "**/appResources/**"
        ],
        "mac": {
            "category": "public.app-category.social-networking",
            "publish": [
                {
                    "provider": "github",
                    "repo": "bluebubbles-server",
                    "owner": "BlueBubblesApp",
                    "private": false,
                    "channel": "latest",
                    "releaseType": "release"
                }
            ],
            "target": [
                {
                    "target": "dmg"
                },
                {
                    "target": "zip"
                }
            ],
            "type": "distribution",
            "icon": "../../icons/regular/icon-512.png",
            "darkModeSupport": true,
            "hardenedRuntime": true,
            "entitlements": "./scripts/entitlements.mac.plist",
            "entitlementsInherit": "./scripts/entitlements.mac.plist",
            "gatekeeperAssess": false,
            "minimumSystemVersion": "10.11.6"
        },
        "dmg": {
            "sign": false
        },
        "afterSign": "./scripts/notarize.js"
    },
    "devDependencies": {
        "@babel/core": "^7.16.12",
        "@babel/plugin-proposal-class-properties": "^7.12.1",
        "@babel/plugin-proposal-decorators": "^7.12.1",
        "@babel/preset-env": "^7.12.11",
        "@babel/preset-typescript": "^7.12.7",
        "@types/better-sqlite3": "^7.4.2",
        "@types/crypto-js": "^4.0.1",
        "@types/google-libphonenumber": "^7.4.18",
        "@types/history": "^4.7.5",
        "@types/koa": "^2.13.4",
        "@types/koa-cors": "^0.0.2",
        "@types/koa-json": "^2.0.20",
        "@types/koa-router": "^7.4.4",
        "@types/localtunnel": "^2.0.1",
        "@types/mime-types": "^2.1.1",
        "@types/node": "^13.13.15",
        "@types/node-forge": "^0.10.10",
        "@types/numeral": "^0.0.26",
        "@types/plist": "^3.0.2",
        "@types/validatorjs": "^3.15.0",
        "@types/webpack-env": "^1.15.1",
        "@typescript-eslint/eslint-plugin": "^2.28.0",
        "@typescript-eslint/parser": "^2.28.0",
        "babel-loader": "^8.1.0",
        "css-loader": "^3.5.2",
        "electron": "16.0.2",
        "electron-builder": "^22.9.1",
        "electron-notarize": "^1.0.0",
        "eslint": "^6.8.0",
        "eslint-config-prettier": "^6.10.1",
        "eslint-plugin-import": "^2.22.0",
        "eslint-plugin-jsx-a11y": "^6.3.1",
        "eslint-plugin-prettier": "^3.1.3",
        "fork-ts-checker-webpack-plugin": "^7.0.0",
        "husky": "^4.2.5",
        "lint-staged": "^10.1.5",
        "prettier": "^2.5.1",
        "webpack": "^5.68.0",
        "webpack-cli": "^4.9.2",
        "webpack-merge": "^5.8.0",
        "webpack-node-externals": "^3.0.0"
    },
    "dependencies": {
        "@firebase/app-compat": "^0.1.16",
        "@firebase/app-types": "^0.6.2",
        "@firebase/auth-interop-types": "^0.1.6",
        "@firebase/util": "^1.1.0",
        "@peculiar/x509": "^1.6.1",
        "@types/vcf": "^2.0.3",
        "axios": "^0.25.0",
        "better-sqlite3": "^7.4.5",
        "blurhash": "^1.1.3",
        "byte-base64": "^1.1.0",
        "compare-versions": "^3.6.0",
        "conditional-decorator": "^0.1.7",
        "crypto-js": "^4.0.0",
        "electron-log": "^4.2.4",
        "electron-updater": "^4.3.5",
        "find-process": "^1.4.4",
        "firebase-admin": "^9.10.0",
        "google-libphonenumber": "^3.2.10",
        "koa": "^2.13.1",
        "koa-body": "^4.2.0",
        "koa-cors": "^0.0.16",
        "koa-json": "^2.0.2",
        "koa-router": "^10.1.1",
        "localtunnel": "^2.0.2",
        "macos-version": "^5.2.0",
        "mime-types": "^2.1.32",
        "ngrok": "^4.3.1",
        "node-forge": "^0.10.0",
        "node-mac-contacts": "^1.4.0",
        "numeral": "^2.0.6",
        "plist": "^3.0.4",
        "read-chunk": "^3.2.0",
        "recursive-copy": "^2.0.13",
        "reflect-metadata": "^0.1.13",
        "slugify": "^1.6.0",
        "socket.io": "3.1.2",
        "typeorm": "^0.2.41",
        "typescript": "^4.5.5",
        "validatorjs": "^3.22.1",
<<<<<<< HEAD
=======
        "vcf": "^2.1.1",
        "webpack": "^5.68.0",
        "webpack-cli": "^4.9.2",
        "webpack-merge": "^5.8.0",
        "webpack-node-externals": "^3.0.0",
>>>>>>> 3dd99ea0
        "zx": "^4.2.0"
    }
}<|MERGE_RESOLUTION|>--- conflicted
+++ resolved
@@ -161,14 +161,7 @@
         "typeorm": "^0.2.41",
         "typescript": "^4.5.5",
         "validatorjs": "^3.22.1",
-<<<<<<< HEAD
-=======
         "vcf": "^2.1.1",
-        "webpack": "^5.68.0",
-        "webpack-cli": "^4.9.2",
-        "webpack-merge": "^5.8.0",
-        "webpack-node-externals": "^3.0.0",
->>>>>>> 3dd99ea0
         "zx": "^4.2.0"
     }
 }