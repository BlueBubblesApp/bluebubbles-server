--- conflicted
+++ resolved
@@ -56,7 +56,7 @@
 import { fs } from "zx";
 
 const findProcess = require("find-process");
-const contacts = require('node-mac-contacts');
+const contacts = require("node-mac-contacts");
 
 const osVersion = macosVersion();
 
@@ -669,36 +669,22 @@
         }
 
         // Show a warning if the time is off by a reasonable amount (1 minute)
-<<<<<<< HEAD
-        const syncString = await this.getTimeSync();
-        if (syncString !== null) {
-            try {
-                const spl = syncString.split("+/-");
-                const left = spl[0].split(" ").slice(0, -1);
-                const offset = Math.abs(Number.parseFloat(left[left.length - 1].replace("+", "").replace("-", "")));
-                if (offset >= 15) {
-                    this.log(`Your macOS time is not synchronized! Offset: ${offset}`, "warn");
-                }
-            } catch (ex) {
-                this.log("Unable to parse time synchronization offset!", "debug");
-=======
         try {
             const syncString = await this.getTimeSync();
             if (syncString !== null) {
                 try {
-                    const spl = syncString.split('+/-');
-                    const left = spl[0].split(' ').slice(0, -1);
-                    const offset = Math.abs(Number.parseFloat(left[left.length - 1].replace('+', '').replace('-', '')));
+                    const spl = syncString.split("+/-");
+                    const left = spl[0].split(" ").slice(0, -1);
+                    const offset = Math.abs(Number.parseFloat(left[left.length - 1].replace("+", "").replace("-", "")));
                     if (offset >= 15) {
-                        this.log(`Your macOS time is not synchronized! Offset: ${offset}`, 'warn');
+                        this.log(`Your macOS time is not synchronized! Offset: ${offset}`, "warn");
                     }
                 } catch (ex) {
-                    this.log('Unable to parse time synchronization offset!', 'debug');
+                    this.log("Unable to parse time synchronization offset!", "debug");
                 }
->>>>>>> 3dd99ea0
             }
         } catch (ex) {
-            this.log(`Failed to get time sychronization status! Error: ${ex}`, 'debug')
+            this.log(`Failed to get time sychronization status! Error: ${ex}`, "debug");
         }
 
         this.setDockIcon();
@@ -712,10 +698,10 @@
 
         // Check for contact permissions
         let contactStatus = contacts.getAuthStatus();
-        if (contactStatus === 'Not Determined') {
+        if (contactStatus === "Not Determined") {
             contactStatus = await contacts.requestAccess();
         }
-        this.log(`Contacts authorization status: ${contactStatus}`, 'debug');
+        this.log(`Contacts authorization status: ${contactStatus}`, "debug");
 
         this.log("Finished post-start checks...");
     }
