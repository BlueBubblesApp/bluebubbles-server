{
    "name": "bluebubbles-server",
    "version": "0.1.1",
    "description": "",
    "main": "./dist/main.js",
    "scripts": {
        "build-main": "cross-env NODE_ENV=production webpack --config webpack.main.prod.config.js",
        "build-renderer": "cross-env NODE_ENV=production webpack --config webpack.renderer.prod.config.js",
        "build": "npm run build-main && npm run build-renderer",
        "start-renderer-dev": "webpack-dev-server --config webpack.renderer.dev.config.js",
        "start-main-dev": "webpack --config webpack.main.config.js && electron ./dist/main.js",
        "start-dev": "cross-env START_HOT=1 npm run start-renderer-dev",
        "prestart": "npm run build",
        "start": "electron .",
        "lint": "eslint --ext=jsx,js,tsx,ts src",
        "pretest:e2e": "npm run build",
        "pack": "npm run build && electron-builder --dir",
        "dist": "yarn build && electron-builder build --mac --publish never",
        "release": "npm run build && electron-builder --publish always",
        "postinstall": "electron-builder install-app-deps"
    },
    "husky": {
        "hooks": {
            "pre-commit": "lint-staged"
        }
    },
    "lint-staged": {
        "{src,test,mocks}/**/*.{json,css,scss,md}": [
            "prettier --config ./.prettierrc --ignore-path ./.prettierignore --write"
        ],
        "{src,test,mocks}/**/*.{js,ts,tsx}": [
            "prettier --config ./.prettierrc --ignore-path ./.prettierignore --write",
            "eslint --ext=jsx,js,ts,tsx --fix src"
        ]
    },
    "build": {
        "productName": "BlueBubbles",
        "appId": "com.BlueBubbles.BlueBubbles-Server",
        "directories": {
            "output": "release",
            "buildResources": "resources"
        },
        "files": [
            "dist/",
            "node_modules/",
            "resources/",
            "package.json"
        ],
        "asar": true,
        "asarUnpack": [
            "**/node_modules/ngrok/bin/**"
        ],
        "extraResources": [
            "**/resources/**"
        ],
        "mac": {
            "category": "public.app-category.social-networking",
            "target": "dmg",
            "icon": "./icons/regular/icon-512.png"
        }
    },
    "repository": {
        "type": "git",
        "url": "https://www.github.com/BlueBubblesApp/BlueBubbles-Server"
    },
    "author": {
        "name": "BlueBubbles Development Team",
        "email": "bluebubblesapp@gmail.com"
    },
    "license": "Apache-2.0",
    "bugs": {
        "url": "https://www.github.com/BlueBubblesApp/BlueBubbles-Server/issues"
    },
    "homepage": "https://www.bluebubbles.app",
    "devDependencies": {
        "@babel/core": "^7.9.0",
        "@babel/plugin-proposal-class-properties": "^7.8.3",
        "@babel/plugin-proposal-decorators": "^7.8.3",
        "@babel/polyfill": "^7.8.7",
        "@babel/preset-env": "^7.9.5",
        "@babel/preset-react": "^7.9.4",
        "@babel/preset-typescript": "^7.9.0",
        "@hot-loader/react-dom": "^16.13.0",
        "@types/chartist": "^0.9.48",
        "@types/classnames": "^2.2.10",
        "@types/electron-devtools-installer": "^2.2.0",
        "@types/google-libphonenumber": "^7.4.18",
        "@types/history": "^4.7.5",
<<<<<<< HEAD
        "@types/node": "^13.13.0",
=======
        "@types/jest": "^25.2.1",
        "@types/node": "^13.13.15",
>>>>>>> 67ae7db8
        "@types/numeral": "^0.0.26",
        "@types/qrcode.react": "^1.0.0",
        "@types/react": "^16.9.34",
        "@types/react-dom": "^16.9.6",
        "@types/react-redux": "^7.1.7",
        "@types/react-router-dom": "^5.1.4",
        "@types/react-test-renderer": "^16.9.2",
        "@types/socket.io": "^2.1.4",
        "@types/sqlite3": "^3.1.6",
        "@types/webdriverio": "^5.0.0",
        "@types/webpack-env": "^1.15.1",
        "@typescript-eslint/eslint-plugin": "^2.28.0",
        "@typescript-eslint/parser": "^2.28.0",
        "babel-loader": "^8.1.0",
        "cross-env": "^7.0.2",
        "css-loader": "^3.5.2",
        "electron": "^9.0.5",
        "electron-builder": "^22.7.0",
        "eslint": "^6.8.0",
        "eslint-config-airbnb": "^18.2.0",
        "eslint-config-prettier": "^6.10.1",
        "eslint-plugin-import": "^2.22.0",
        "eslint-plugin-jsx-a11y": "^6.3.1",
        "eslint-plugin-prettier": "^3.1.3",
        "eslint-plugin-react": "^7.20.1",
        "eslint-plugin-react-hooks": "^3.0.0",
        "file-loader": "^6.0.0",
        "fork-ts-checker-webpack-plugin": "^4.1.3",
        "html-webpack-plugin": "^4.2.0",
        "husky": "^4.2.5",
        "image-webpack-loader": "^6.0.0",
        "lint-staged": "^10.1.5",
        "node-sass": "^4.13.1",
        "prettier": "^2.0.4",
        "react-hot-loader": "^4.12.20",
        "react-test-renderer": "^16.13.1",
        "sass-loader": "^8.0.2",
        "source-map-loader": "^0.2.4",
        "spectron": "^10.0.1",
        "style-loader": "^1.1.4",
        "typescript": "^4.0.2",
        "webpack": "^4.42.1",
        "webpack-cli": "^3.3.11",
        "webpack-dev-server": "^3.10.3",
        "webpack-merge": "^4.2.2",
        "webpack-node-externals": "^1.7.2"
    },
    "dependencies": {
        "@firebase/app-types": "^0.6.1",
        "@firebase/auth-interop-types": "^0.1.5",
        "@firebase/util": "^0.2.50",
        "@material-ui/core": "^4.9.11",
        "@material-ui/icons": "^4.9.1",
        "blurhash": "^1.1.3",
        "byte-base64": "^1.0.1",
        "chartist": "^0.10.1",
        "classnames": "^2.2.6",
        "compare-versions": "^3.6.0",
        "electron-fetch": "^1.4.0",
        "firebase-admin": "^8.12.1",
        "google-libphonenumber": "^3.2.10",
        "history": "^4.10.1",
        "macos-version": "^5.2.0",
        "ngrok": "^3.2.7",
        "node-pre-gyp": "^0.15.0",
        "numeral": "^2.0.6",
        "qrcode.react": "^1.0.0",
        "react": "^16.13.1",
        "react-chartist": "^0.14.3",
        "react-dom": "^16.13.1",
        "react-dropzone": "^10.2.2",
        "react-redux": "^7.2.0",
        "react-router-dom": "^5.2.0",
        "react-router-transition": "^2.0.0",
        "read-chunk": "^3.2.0",
        "redux": "^4.0.5",
        "reflect-metadata": "^0.1.13",
        "s-ago": "^2.2.0",
        "socket.io": "^2.3.0",
        "sqlite3": "^4.2.0",
        "typeorm": "^0.2.24"
    },
    "devEngines": {
        "node": ">=14.x",
        "npm": ">=6.x",
        "yarn": ">=1.x"
    }
}<|MERGE_RESOLUTION|>--- conflicted
+++ resolved
@@ -86,12 +86,7 @@
         "@types/electron-devtools-installer": "^2.2.0",
         "@types/google-libphonenumber": "^7.4.18",
         "@types/history": "^4.7.5",
-<<<<<<< HEAD
-        "@types/node": "^13.13.0",
-=======
-        "@types/jest": "^25.2.1",
         "@types/node": "^13.13.15",
->>>>>>> 67ae7db8
         "@types/numeral": "^0.0.26",
         "@types/qrcode.react": "^1.0.0",
         "@types/react": "^16.9.34",
